---
layout: global
title: Python Programming Guide
---


The Spark Python API (PySpark) exposes the Spark programming model to Python.
To learn the basics of Spark, we recommend reading through the
[Scala programming guide](scala-programming-guide.html) first; it should be
easy to follow even if you don't know Scala.
This guide will show how to use the Spark features described there in Python.


# Key Differences in the Python API

There are a few key differences between the Python and Scala APIs:

* Python is dynamically typed, so RDDs can hold objects of multiple types.
* PySpark does not yet support a few API calls, such as `lookup` and non-text input files, though these will be added in future releases.

In PySpark, RDDs support the same methods as their Scala counterparts but take Python functions and return Python collection types.
Short functions can be passed to RDD methods using Python's [`lambda`](http://www.diveintopython.net/power_of_introspection/lambda_functions.html) syntax:

{% highlight python %}
logData = sc.textFile(logFile).cache()
errors = logData.filter(lambda line: "ERROR" in line)
{% endhighlight %}

You can also pass functions that are defined with the `def` keyword; this is useful for longer functions that can't be expressed using `lambda`:

{% highlight python %}
def is_error(line):
    return "ERROR" in line
errors = logData.filter(is_error)
{% endhighlight %}

Functions can access objects in enclosing scopes, although modifications to those objects within RDD methods will not be propagated back:

{% highlight python %}
error_keywords = ["Exception", "Error"]
def is_error(line):
    return any(keyword in line for keyword in error_keywords)
errors = logData.filter(is_error)
{% endhighlight %}

PySpark will automatically ship these functions to workers, along with any objects that they reference.
Instances of classes will be serialized and shipped to workers by PySpark, but classes themselves cannot be automatically distributed to workers.
The [Standalone Use](#standalone-use) section describes how to ship code dependencies to workers.

In addition, PySpark fully supports interactive use---simply run `./bin/pyspark` to launch an interactive shell.


# Installing and Configuring PySpark

PySpark requires Python 2.6 or higher.
PySpark applications are executed using a standard CPython interpreter in order to support Python modules that use C extensions.
We have not tested PySpark with Python 3 or with alternative Python interpreters, such as [PyPy](http://pypy.org/) or [Jython](http://www.jython.org/).

By default, PySpark requires `python` to be available on the system `PATH` and use it to run programs; an alternate Python executable may be specified by setting the `PYSPARK_PYTHON` environment variable in `conf/spark-env.sh` (or `.cmd` on Windows).

All of PySpark's library dependencies, including [Py4J](http://py4j.sourceforge.net/), are bundled with PySpark and automatically imported.

Standalone PySpark applications should be run using the `bin/pyspark` script, which automatically configures the Java and Python environment using the settings in `conf/spark-env.sh` or `.cmd`.
The script automatically adds the `bin/pyspark` package to the `PYTHONPATH`.


# Interactive Use

The `bin/pyspark` script launches a Python interpreter that is configured to run PySpark applications. To use `pyspark` interactively, first build Spark, then launch it directly from the command line without any options:

{% highlight bash %}
<<<<<<< HEAD
$ sbt assembly
$ ./pyspark
=======
$ sbt/sbt assembly
$ ./bin/pyspark
>>>>>>> c4d6145f
{% endhighlight %}

The Python shell can be used explore data interactively and is a simple way to learn the API:

{% highlight python %}
>>> words = sc.textFile("/usr/share/dict/words")
>>> words.filter(lambda w: w.startswith("spar")).take(5)
[u'spar', u'sparable', u'sparada', u'sparadrap', u'sparagrass']
>>> help(pyspark) # Show all pyspark functions
{% endhighlight %}

By default, the `bin/pyspark` shell creates SparkContext that runs applications locally on a single core.
To connect to a non-local cluster, or use multiple cores, set the `MASTER` environment variable.
For example, to use the `bin/pyspark` shell with a [standalone Spark cluster](spark-standalone.html):

{% highlight bash %}
$ MASTER=spark://IP:PORT ./bin/pyspark
{% endhighlight %}

Or, to use four cores on the local machine:

{% highlight bash %}
$ MASTER=local[4] ./bin/pyspark
{% endhighlight %}


## IPython

It is also possible to launch PySpark in [IPython](http://ipython.org), the enhanced Python interpreter.
To do this, set the `IPYTHON` variable to `1` when running `bin/pyspark`:

{% highlight bash %}
$ IPYTHON=1 ./bin/pyspark
{% endhighlight %}

Alternatively, you can customize the `ipython` command by setting `IPYTHON_OPTS`. For example, to launch
the [IPython Notebook](http://ipython.org/notebook.html) with PyLab graphing support:

{% highlight bash %}
$ IPYTHON_OPTS="notebook --pylab inline" ./bin/pyspark
{% endhighlight %}

IPython also works on a cluster or on multiple cores if you set the `MASTER` environment variable.


# Standalone Programs

PySpark can also be used from standalone Python scripts by creating a SparkContext in your script and running the script using `bin/pyspark`.
The Quick Start guide includes a [complete example](quick-start.html#a-standalone-app-in-python) of a standalone Python application.

Code dependencies can be deployed by listing them in the `pyFiles` option in the SparkContext constructor:

{% highlight python %}
from pyspark import SparkContext
sc = SparkContext("local", "App Name", pyFiles=['MyFile.py', 'lib.zip', 'app.egg'])
{% endhighlight %}

Files listed here will be added to the `PYTHONPATH` and shipped to remote worker machines.
Code dependencies can be added to an existing SparkContext using its `addPyFile()` method.

You can set [configuration properties](configuration.html#spark-properties) by passing a
[SparkConf](api/pyspark/pyspark.conf.SparkConf-class.html) object to SparkContext:

{% highlight python %}
from pyspark import SparkConf, SparkContext
conf = (SparkConf()
         .setMaster("local")
         .setAppName("My app")
         .set("spark.executor.memory", "1g"))
sc = SparkContext(conf = conf)
{% endhighlight %}

# API Docs

[API documentation](api/pyspark/index.html) for PySpark is available as Epydoc.
Many of the methods also contain [doctests](http://docs.python.org/2/library/doctest.html) that provide additional usage examples.

# Where to Go from Here

PySpark also includes several sample programs in the [`python/examples` folder](https://github.com/apache/incubator-spark/tree/master/python/examples).
You can run them by passing the files to `pyspark`; e.g.:

    ./bin/pyspark python/examples/wordcount.py

Each program prints usage help when run without arguments.<|MERGE_RESOLUTION|>--- conflicted
+++ resolved
@@ -69,13 +69,8 @@
 The `bin/pyspark` script launches a Python interpreter that is configured to run PySpark applications. To use `pyspark` interactively, first build Spark, then launch it directly from the command line without any options:
 
 {% highlight bash %}
-<<<<<<< HEAD
 $ sbt assembly
-$ ./pyspark
-=======
-$ sbt/sbt assembly
 $ ./bin/pyspark
->>>>>>> c4d6145f
 {% endhighlight %}
 
 The Python shell can be used explore data interactively and is a simple way to learn the API:
